--- conflicted
+++ resolved
@@ -41,7 +41,6 @@
 		02912C391C25A13D00F64580 /* String-extensions.swift in Sources */ = {isa = PBXBuildFile; fileRef = 02912C381C25A13D00F64580 /* String-extensions.swift */; };
 		02943EB61C0C730000C42159 /* RDFS.swift in Sources */ = {isa = PBXBuildFile; fileRef = 02943EB51C0C730000C42159 /* RDFS.swift */; };
 		029699F01C0EDA700067BB99 /* OWL.swift in Sources */ = {isa = PBXBuildFile; fileRef = 029699EF1C0EDA700067BB99 /* OWL.swift */; };
-<<<<<<< HEAD
 		02C6406E1C3B024E00231345 /* Graph.swift in Sources */ = {isa = PBXBuildFile; fileRef = 02C6406D1C3B024E00231345 /* Graph.swift */; };
 		02C640701C40283400231345 /* GraphTests.swift in Sources */ = {isa = PBXBuildFile; fileRef = 02C6406F1C40283400231345 /* GraphTests.swift */; };
 		02C640741C40714800231345 /* RDFXMLParser.swift in Sources */ = {isa = PBXBuildFile; fileRef = 02C640731C40714800231345 /* RDFXMLParser.swift */; };
@@ -51,9 +50,7 @@
 		02C6407E1C4084AA00231345 /* geonames.london.xml in Resources */ = {isa = PBXBuildFile; fileRef = 02C6407D1C4084AA00231345 /* geonames.london.xml */; };
 		02C640801C4089CA00231345 /* geonames.london-ontario.xml in Resources */ = {isa = PBXBuildFile; fileRef = 02C6407F1C4089CA00231345 /* geonames.london-ontario.xml */; };
 		02C640861C412CAE00231345 /* RDFXMLParserTests.swift in Sources */ = {isa = PBXBuildFile; fileRef = 02C640851C412CAE00231345 /* RDFXMLParserTests.swift */; };
-=======
 		02C84D0E1C629310001AE84F /* SKOS.swift in Sources */ = {isa = PBXBuildFile; fileRef = 02C84D0D1C629310001AE84F /* SKOS.swift */; };
->>>>>>> 8f896a9e
 /* End PBXBuildFile section */
 
 /* Begin PBXContainerItemProxy section */
@@ -104,19 +101,7 @@
 		02912C381C25A13D00F64580 /* String-extensions.swift */ = {isa = PBXFileReference; fileEncoding = 4; lastKnownFileType = sourcecode.swift; name = "String-extensions.swift"; path = "/Users/wonco/Development/SwiftRDF/source code/utilities/String-extensions.swift"; sourceTree = "<absolute>"; };
 		02943EB51C0C730000C42159 /* RDFS.swift */ = {isa = PBXFileReference; fileEncoding = 4; lastKnownFileType = sourcecode.swift; name = RDFS.swift; path = "../source code/vocabularies/RDFS.swift"; sourceTree = "<group>"; };
 		029699EF1C0EDA700067BB99 /* OWL.swift */ = {isa = PBXFileReference; fileEncoding = 4; lastKnownFileType = sourcecode.swift; name = OWL.swift; path = "../source code/vocabularies/OWL.swift"; sourceTree = "<group>"; };
-<<<<<<< HEAD
-		02C6406D1C3B024E00231345 /* Graph.swift */ = {isa = PBXFileReference; fileEncoding = 4; lastKnownFileType = sourcecode.swift; name = Graph.swift; path = "../source code/model/Graph.swift"; sourceTree = "<group>"; };
-		02C6406F1C40283400231345 /* GraphTests.swift */ = {isa = PBXFileReference; fileEncoding = 4; lastKnownFileType = sourcecode.swift; path = GraphTests.swift; sourceTree = "<group>"; };
-		02C640731C40714800231345 /* RDFXMLParser.swift */ = {isa = PBXFileReference; fileEncoding = 4; lastKnownFileType = sourcecode.swift; name = RDFXMLParser.swift; path = "../source code/parsers/RDFXMLParser.swift"; sourceTree = "<group>"; };
-		02C640751C4071C900231345 /* RDFParser.swift */ = {isa = PBXFileReference; fileEncoding = 4; lastKnownFileType = sourcecode.swift; name = RDFParser.swift; path = "/Users/wonco/Development/SwiftRDF/source code/parsers/RDFParser.swift"; sourceTree = "<absolute>"; };
-		02C640771C40797600231345 /* RDFParserDelegate.swift */ = {isa = PBXFileReference; fileEncoding = 4; lastKnownFileType = sourcecode.swift; name = RDFParserDelegate.swift; path = "../source code/parsers/RDFParserDelegate.swift"; sourceTree = "<group>"; };
-		02C640791C407DA900231345 /* RDFParserError.swift */ = {isa = PBXFileReference; fileEncoding = 4; lastKnownFileType = sourcecode.swift; name = RDFParserError.swift; path = "../source code/errors/RDFParserError.swift"; sourceTree = "<group>"; };
-		02C6407D1C4084AA00231345 /* geonames.london.xml */ = {isa = PBXFileReference; fileEncoding = 4; lastKnownFileType = text.xml; path = geonames.london.xml; sourceTree = "<group>"; };
-		02C6407F1C4089CA00231345 /* geonames.london-ontario.xml */ = {isa = PBXFileReference; fileEncoding = 4; lastKnownFileType = text.xml; path = "geonames.london-ontario.xml"; sourceTree = "<group>"; };
-		02C640851C412CAE00231345 /* RDFXMLParserTests.swift */ = {isa = PBXFileReference; fileEncoding = 4; lastKnownFileType = sourcecode.swift; path = RDFXMLParserTests.swift; sourceTree = "<group>"; };
-=======
 		02C84D0D1C629310001AE84F /* SKOS.swift */ = {isa = PBXFileReference; fileEncoding = 4; lastKnownFileType = sourcecode.swift; name = SKOS.swift; path = "../source code/vocabularies/SKOS.swift"; sourceTree = "<group>"; };
->>>>>>> 8f896a9e
 /* End PBXFileReference section */
 
 /* Begin PBXFrameworksBuildPhase section */
@@ -184,18 +169,7 @@
 		0222323E1C02108A00362D9B /* source */ = {
 			isa = PBXGroup;
 			children = (
-<<<<<<< HEAD
-				02C640791C407DA900231345 /* RDFParserError.swift */,
-				02C640771C40797600231345 /* RDFParserDelegate.swift */,
-				02C640751C4071C900231345 /* RDFParser.swift */,
-				02C640731C40714800231345 /* RDFXMLParser.swift */,
-				02C6406D1C3B024E00231345 /* Graph.swift */,
-				0211FF851C2AB6DB00A1B944 /* MathFunctions.swift */,
-				024E09701C15EFDF002EE84C /* Duration.swift */,
-				024E09641C11DEF2002EE84C /* LiteralFormattingError.swift */,
-=======
 				02C84D0D1C629310001AE84F /* SKOS.swift */,
->>>>>>> 8f896a9e
 				029699EF1C0EDA700067BB99 /* OWL.swift */,
 				0262BB0C1C076409002E24A4 /* Vocabulary.swift */,
 				0262BB0E1C076606002E24A4 /* Datatype.swift */,
