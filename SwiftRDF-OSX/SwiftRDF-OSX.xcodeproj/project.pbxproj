// !$*UTF8*$!
{
	archiveVersion = 1;
	classes = {
	};
	objectVersion = 46;
	objects = {

/* Begin PBXBuildFile section */
		0211FF861C2AB6DB00A1B944 /* MathFunctions.swift in Sources */ = {isa = PBXBuildFile; fileRef = 0211FF851C2AB6DB00A1B944 /* MathFunctions.swift */; };
		022232161BFF719C00362D9B /* SwiftRDF-OSX.h in Headers */ = {isa = PBXBuildFile; fileRef = 022232151BFF719C00362D9B /* SwiftRDF-OSX.h */; settings = {ATTRIBUTES = (Public, ); }; };
		0222321D1BFF719D00362D9B /* SwiftRDFOSX.framework in Frameworks */ = {isa = PBXBuildFile; fileRef = 022232121BFF719C00362D9B /* SwiftRDFOSX.framework */; };
		022232221BFF719D00362D9B /* URITests.swift in Sources */ = {isa = PBXBuildFile; fileRef = 022232211BFF719D00362D9B /* URITests.swift */; };
		022232311BFF79C300362D9B /* Value.swift in Sources */ = {isa = PBXBuildFile; fileRef = 022232301BFF79C300362D9B /* Value.swift */; };
		022232331BFF7A3600362D9B /* Resource.swift in Sources */ = {isa = PBXBuildFile; fileRef = 022232321BFF7A3600362D9B /* Resource.swift */; };
		022232351BFF7A3D00362D9B /* Literal.swift in Sources */ = {isa = PBXBuildFile; fileRef = 022232341BFF7A3D00362D9B /* Literal.swift */; };
		022232371BFF7A4200362D9B /* URI.swift in Sources */ = {isa = PBXBuildFile; fileRef = 022232361BFF7A4200362D9B /* URI.swift */; };
		022232391BFF7A4700362D9B /* BlankNode.swift in Sources */ = {isa = PBXBuildFile; fileRef = 022232381BFF7A4700362D9B /* BlankNode.swift */; };
		0222323B1BFF7ADF00362D9B /* Statement.swift in Sources */ = {isa = PBXBuildFile; fileRef = 0222323A1BFF7ADF00362D9B /* Statement.swift */; };
		022232401C061D8100362D9B /* SPARQLValue.swift in Sources */ = {isa = PBXBuildFile; fileRef = 0222323F1C061D8100362D9B /* SPARQLValue.swift */; };
		022232421C0702AC00362D9B /* RDF.swift in Sources */ = {isa = PBXBuildFile; fileRef = 022232411C0702AC00362D9B /* RDF.swift */; };
		022D68351C21D64B00C4000D /* Decimal.swift in Sources */ = {isa = PBXBuildFile; fileRef = 022D68311C21D64B00C4000D /* Decimal.swift */; };
		022D68361C21D64B00C4000D /* GregorianDate.swift in Sources */ = {isa = PBXBuildFile; fileRef = 022D68321C21D64B00C4000D /* GregorianDate.swift */; };
		022D68371C21D64B00C4000D /* NSData-extensions.swift in Sources */ = {isa = PBXBuildFile; fileRef = 022D68331C21D64B00C4000D /* NSData-extensions.swift */; };
		022D683A1C22015E00C4000D /* BinaryDataTests.swift in Sources */ = {isa = PBXBuildFile; fileRef = 022D68391C22015E00C4000D /* BinaryDataTests.swift */; };
		022D683C1C22265100C4000D /* MiscellaneousTypesLiteralTests.swift in Sources */ = {isa = PBXBuildFile; fileRef = 022D683B1C22265100C4000D /* MiscellaneousTypesLiteralTests.swift */; };
		024E09651C11DEF2002EE84C /* LiteralFormattingError.swift in Sources */ = {isa = PBXBuildFile; fileRef = 024E09641C11DEF2002EE84C /* LiteralFormattingError.swift */; };
		024E09671C124A9C002EE84C /* NumericLiteralTests.swift in Sources */ = {isa = PBXBuildFile; fileRef = 024E09661C124A9C002EE84C /* NumericLiteralTests.swift */; };
		024E09691C12DE49002EE84C /* StringLiteralTests.swift in Sources */ = {isa = PBXBuildFile; fileRef = 024E09681C12DE49002EE84C /* StringLiteralTests.swift */; };
		024E096D1C1374C7002EE84C /* DecimalTests.swift in Sources */ = {isa = PBXBuildFile; fileRef = 024E096C1C1374C7002EE84C /* DecimalTests.swift */; };
		024E096F1C15B8F9002EE84C /* SPARQLLiteralTests.swift in Sources */ = {isa = PBXBuildFile; fileRef = 024E096E1C15B8F9002EE84C /* SPARQLLiteralTests.swift */; };
		024E09711C15EFDF002EE84C /* Duration.swift in Sources */ = {isa = PBXBuildFile; fileRef = 024E09701C15EFDF002EE84C /* Duration.swift */; };
		024E09731C161B65002EE84C /* DurationTests.swift in Sources */ = {isa = PBXBuildFile; fileRef = 024E09721C161B65002EE84C /* DurationTests.swift */; };
		024E09751C162E27002EE84C /* TimeLiteralTests.swift in Sources */ = {isa = PBXBuildFile; fileRef = 024E09741C162E27002EE84C /* TimeLiteralTests.swift */; };
		024E09791C177240002EE84C /* DateTests.swift in Sources */ = {isa = PBXBuildFile; fileRef = 024E09781C177240002EE84C /* DateTests.swift */; };
		0262BB0B1C075F9E002E24A4 /* XSD.swift in Sources */ = {isa = PBXBuildFile; fileRef = 0262BB0A1C075F9E002E24A4 /* XSD.swift */; };
		0262BB0D1C076409002E24A4 /* Vocabulary.swift in Sources */ = {isa = PBXBuildFile; fileRef = 0262BB0C1C076409002E24A4 /* Vocabulary.swift */; };
		0262BB0F1C076606002E24A4 /* Datatype.swift in Sources */ = {isa = PBXBuildFile; fileRef = 0262BB0E1C076606002E24A4 /* Datatype.swift */; };
		0262BB131C0C5E45002E24A4 /* DatatypeTests.swift in Sources */ = {isa = PBXBuildFile; fileRef = 0262BB121C0C5E45002E24A4 /* DatatypeTests.swift */; };
		02912C371C25A04800F64580 /* StringExtensionsTests.swift in Sources */ = {isa = PBXBuildFile; fileRef = 02912C361C25A04800F64580 /* StringExtensionsTests.swift */; };
		02912C391C25A13D00F64580 /* String-extensions.swift in Sources */ = {isa = PBXBuildFile; fileRef = 02912C381C25A13D00F64580 /* String-extensions.swift */; };
		02943EB61C0C730000C42159 /* RDFS.swift in Sources */ = {isa = PBXBuildFile; fileRef = 02943EB51C0C730000C42159 /* RDFS.swift */; };
		029699F01C0EDA700067BB99 /* OWL.swift in Sources */ = {isa = PBXBuildFile; fileRef = 029699EF1C0EDA700067BB99 /* OWL.swift */; };
		02C6406E1C3B024E00231345 /* Graph.swift in Sources */ = {isa = PBXBuildFile; fileRef = 02C6406D1C3B024E00231345 /* Graph.swift */; };
		02C640701C40283400231345 /* GraphTests.swift in Sources */ = {isa = PBXBuildFile; fileRef = 02C6406F1C40283400231345 /* GraphTests.swift */; };
		02C640741C40714800231345 /* RDFXMLParser.swift in Sources */ = {isa = PBXBuildFile; fileRef = 02C640731C40714800231345 /* RDFXMLParser.swift */; };
		02C640761C4071C900231345 /* RDFParser.swift in Sources */ = {isa = PBXBuildFile; fileRef = 02C640751C4071C900231345 /* RDFParser.swift */; };
		02C640781C40797600231345 /* RDFParserDelegate.swift in Sources */ = {isa = PBXBuildFile; fileRef = 02C640771C40797600231345 /* RDFParserDelegate.swift */; };
		02C6407A1C407DA900231345 /* RDFParserError.swift in Sources */ = {isa = PBXBuildFile; fileRef = 02C640791C407DA900231345 /* RDFParserError.swift */; };
		02C6407C1C40820B00231345 /* RDFXMLParserTests.swift in Sources */ = {isa = PBXBuildFile; fileRef = 02C6407B1C40820B00231345 /* RDFXMLParserTests.swift */; };
		02C6407E1C4084AA00231345 /* geonames.london.xml in Resources */ = {isa = PBXBuildFile; fileRef = 02C6407D1C4084AA00231345 /* geonames.london.xml */; };
		02C640801C4089CA00231345 /* geonames.london-ontario.xml in Resources */ = {isa = PBXBuildFile; fileRef = 02C6407F1C4089CA00231345 /* geonames.london-ontario.xml */; };
/* End PBXBuildFile section */

/* Begin PBXContainerItemProxy section */
		0222321E1BFF719D00362D9B /* PBXContainerItemProxy */ = {
			isa = PBXContainerItemProxy;
			containerPortal = 022232091BFF719C00362D9B /* Project object */;
			proxyType = 1;
			remoteGlobalIDString = 022232111BFF719C00362D9B;
			remoteInfo = "SwiftRDF-OSX";
		};
/* End PBXContainerItemProxy section */

/* Begin PBXFileReference section */
		0211FF851C2AB6DB00A1B944 /* MathFunctions.swift */ = {isa = PBXFileReference; fileEncoding = 4; lastKnownFileType = sourcecode.swift; name = MathFunctions.swift; path = "../source code/utilities/MathFunctions.swift"; sourceTree = "<group>"; };
		022232121BFF719C00362D9B /* SwiftRDFOSX.framework */ = {isa = PBXFileReference; explicitFileType = wrapper.framework; includeInIndex = 0; path = SwiftRDFOSX.framework; sourceTree = BUILT_PRODUCTS_DIR; };
		022232151BFF719C00362D9B /* SwiftRDF-OSX.h */ = {isa = PBXFileReference; lastKnownFileType = sourcecode.c.h; path = "SwiftRDF-OSX.h"; sourceTree = "<group>"; };
		022232171BFF719C00362D9B /* Info.plist */ = {isa = PBXFileReference; lastKnownFileType = text.plist.xml; path = Info.plist; sourceTree = "<group>"; };
		0222321C1BFF719C00362D9B /* SwiftRDF-OSXTests.xctest */ = {isa = PBXFileReference; explicitFileType = wrapper.cfbundle; includeInIndex = 0; path = "SwiftRDF-OSXTests.xctest"; sourceTree = BUILT_PRODUCTS_DIR; };
		022232211BFF719D00362D9B /* URITests.swift */ = {isa = PBXFileReference; lastKnownFileType = sourcecode.swift; path = URITests.swift; sourceTree = "<group>"; };
		022232231BFF719D00362D9B /* Info.plist */ = {isa = PBXFileReference; lastKnownFileType = text.plist.xml; path = Info.plist; sourceTree = "<group>"; };
		022232301BFF79C300362D9B /* Value.swift */ = {isa = PBXFileReference; lastKnownFileType = sourcecode.swift; name = Value.swift; path = "../source code/model/Value.swift"; sourceTree = "<group>"; };
		022232321BFF7A3600362D9B /* Resource.swift */ = {isa = PBXFileReference; lastKnownFileType = sourcecode.swift; name = Resource.swift; path = "../source code/model/Resource.swift"; sourceTree = "<group>"; };
		022232341BFF7A3D00362D9B /* Literal.swift */ = {isa = PBXFileReference; lastKnownFileType = sourcecode.swift; name = Literal.swift; path = "../source code/model/Literal.swift"; sourceTree = "<group>"; };
		022232361BFF7A4200362D9B /* URI.swift */ = {isa = PBXFileReference; lastKnownFileType = sourcecode.swift; name = URI.swift; path = "../source code/model/URI.swift"; sourceTree = "<group>"; };
		022232381BFF7A4700362D9B /* BlankNode.swift */ = {isa = PBXFileReference; lastKnownFileType = sourcecode.swift; name = BlankNode.swift; path = "../source code/model/BlankNode.swift"; sourceTree = "<group>"; };
		0222323A1BFF7ADF00362D9B /* Statement.swift */ = {isa = PBXFileReference; lastKnownFileType = sourcecode.swift; name = Statement.swift; path = "../source code/model/Statement.swift"; sourceTree = "<group>"; };
		0222323F1C061D8100362D9B /* SPARQLValue.swift */ = {isa = PBXFileReference; fileEncoding = 4; lastKnownFileType = sourcecode.swift; name = SPARQLValue.swift; path = "../source code/model/SPARQLValue.swift"; sourceTree = "<group>"; };
		022232411C0702AC00362D9B /* RDF.swift */ = {isa = PBXFileReference; fileEncoding = 4; lastKnownFileType = sourcecode.swift; name = RDF.swift; path = "../source code/vocabularies/RDF.swift"; sourceTree = "<group>"; };
		022D68311C21D64B00C4000D /* Decimal.swift */ = {isa = PBXFileReference; fileEncoding = 4; lastKnownFileType = sourcecode.swift; name = Decimal.swift; path = "../source code/utilities/Decimal.swift"; sourceTree = "<group>"; };
		022D68321C21D64B00C4000D /* GregorianDate.swift */ = {isa = PBXFileReference; fileEncoding = 4; lastKnownFileType = sourcecode.swift; name = GregorianDate.swift; path = "../source code/utilities/GregorianDate.swift"; sourceTree = "<group>"; };
		022D68331C21D64B00C4000D /* NSData-extensions.swift */ = {isa = PBXFileReference; fileEncoding = 4; lastKnownFileType = sourcecode.swift; name = "NSData-extensions.swift"; path = "../source code/utilities/NSData-extensions.swift"; sourceTree = "<group>"; };
		022D68391C22015E00C4000D /* BinaryDataTests.swift */ = {isa = PBXFileReference; fileEncoding = 4; lastKnownFileType = sourcecode.swift; path = BinaryDataTests.swift; sourceTree = "<group>"; };
		022D683B1C22265100C4000D /* MiscellaneousTypesLiteralTests.swift */ = {isa = PBXFileReference; fileEncoding = 4; lastKnownFileType = sourcecode.swift; path = MiscellaneousTypesLiteralTests.swift; sourceTree = "<group>"; };
		024E09641C11DEF2002EE84C /* LiteralFormattingError.swift */ = {isa = PBXFileReference; fileEncoding = 4; lastKnownFileType = sourcecode.swift; name = LiteralFormattingError.swift; path = "/Users/wonco/Development/SwiftRDF/source code/errors/LiteralFormattingError.swift"; sourceTree = "<absolute>"; };
		024E09661C124A9C002EE84C /* NumericLiteralTests.swift */ = {isa = PBXFileReference; fileEncoding = 4; lastKnownFileType = sourcecode.swift; path = NumericLiteralTests.swift; sourceTree = "<group>"; };
		024E09681C12DE49002EE84C /* StringLiteralTests.swift */ = {isa = PBXFileReference; fileEncoding = 4; lastKnownFileType = sourcecode.swift; path = StringLiteralTests.swift; sourceTree = "<group>"; };
		024E096C1C1374C7002EE84C /* DecimalTests.swift */ = {isa = PBXFileReference; fileEncoding = 4; lastKnownFileType = sourcecode.swift; path = DecimalTests.swift; sourceTree = "<group>"; };
		024E096E1C15B8F9002EE84C /* SPARQLLiteralTests.swift */ = {isa = PBXFileReference; fileEncoding = 4; lastKnownFileType = sourcecode.swift; path = SPARQLLiteralTests.swift; sourceTree = "<group>"; };
		024E09701C15EFDF002EE84C /* Duration.swift */ = {isa = PBXFileReference; fileEncoding = 4; lastKnownFileType = sourcecode.swift; name = Duration.swift; path = "../source code/utilities/Duration.swift"; sourceTree = "<group>"; };
		024E09721C161B65002EE84C /* DurationTests.swift */ = {isa = PBXFileReference; fileEncoding = 4; lastKnownFileType = sourcecode.swift; path = DurationTests.swift; sourceTree = "<group>"; };
		024E09741C162E27002EE84C /* TimeLiteralTests.swift */ = {isa = PBXFileReference; fileEncoding = 4; lastKnownFileType = sourcecode.swift; path = TimeLiteralTests.swift; sourceTree = "<group>"; };
		024E09781C177240002EE84C /* DateTests.swift */ = {isa = PBXFileReference; fileEncoding = 4; lastKnownFileType = sourcecode.swift; path = DateTests.swift; sourceTree = "<group>"; };
		0262BB0A1C075F9E002E24A4 /* XSD.swift */ = {isa = PBXFileReference; fileEncoding = 4; lastKnownFileType = sourcecode.swift; name = XSD.swift; path = "../source code/vocabularies/XSD.swift"; sourceTree = "<group>"; };
		0262BB0C1C076409002E24A4 /* Vocabulary.swift */ = {isa = PBXFileReference; fileEncoding = 4; lastKnownFileType = sourcecode.swift; name = Vocabulary.swift; path = "../source code/vocabularies/Vocabulary.swift"; sourceTree = "<group>"; };
		0262BB0E1C076606002E24A4 /* Datatype.swift */ = {isa = PBXFileReference; fileEncoding = 4; lastKnownFileType = sourcecode.swift; name = Datatype.swift; path = "../source code/utilities/Datatype.swift"; sourceTree = "<group>"; };
		0262BB121C0C5E45002E24A4 /* DatatypeTests.swift */ = {isa = PBXFileReference; fileEncoding = 4; lastKnownFileType = sourcecode.swift; path = DatatypeTests.swift; sourceTree = "<group>"; };
		02912C361C25A04800F64580 /* StringExtensionsTests.swift */ = {isa = PBXFileReference; fileEncoding = 4; lastKnownFileType = sourcecode.swift; path = StringExtensionsTests.swift; sourceTree = "<group>"; };
		02912C381C25A13D00F64580 /* String-extensions.swift */ = {isa = PBXFileReference; fileEncoding = 4; lastKnownFileType = sourcecode.swift; name = "String-extensions.swift"; path = "/Users/wonco/Development/SwiftRDF/source code/utilities/String-extensions.swift"; sourceTree = "<absolute>"; };
		02943EB51C0C730000C42159 /* RDFS.swift */ = {isa = PBXFileReference; fileEncoding = 4; lastKnownFileType = sourcecode.swift; name = RDFS.swift; path = "../source code/vocabularies/RDFS.swift"; sourceTree = "<group>"; };
		029699EF1C0EDA700067BB99 /* OWL.swift */ = {isa = PBXFileReference; fileEncoding = 4; lastKnownFileType = sourcecode.swift; name = OWL.swift; path = "../source code/vocabularies/OWL.swift"; sourceTree = "<group>"; };
		02C6406D1C3B024E00231345 /* Graph.swift */ = {isa = PBXFileReference; fileEncoding = 4; lastKnownFileType = sourcecode.swift; name = Graph.swift; path = "../source code/model/Graph.swift"; sourceTree = "<group>"; };
		02C6406F1C40283400231345 /* GraphTests.swift */ = {isa = PBXFileReference; fileEncoding = 4; lastKnownFileType = sourcecode.swift; path = GraphTests.swift; sourceTree = "<group>"; };
		02C640731C40714800231345 /* RDFXMLParser.swift */ = {isa = PBXFileReference; fileEncoding = 4; lastKnownFileType = sourcecode.swift; name = RDFXMLParser.swift; path = "../source code/parsers/RDFXMLParser.swift"; sourceTree = "<group>"; };
		02C640751C4071C900231345 /* RDFParser.swift */ = {isa = PBXFileReference; fileEncoding = 4; lastKnownFileType = sourcecode.swift; name = RDFParser.swift; path = "/Users/wonco/Development/SwiftRDF/source code/parsers/RDFParser.swift"; sourceTree = "<absolute>"; };
		02C640771C40797600231345 /* RDFParserDelegate.swift */ = {isa = PBXFileReference; fileEncoding = 4; lastKnownFileType = sourcecode.swift; name = RDFParserDelegate.swift; path = "../source code/parsers/RDFParserDelegate.swift"; sourceTree = "<group>"; };
		02C640791C407DA900231345 /* RDFParserError.swift */ = {isa = PBXFileReference; fileEncoding = 4; lastKnownFileType = sourcecode.swift; name = RDFParserError.swift; path = "../source code/errors/RDFParserError.swift"; sourceTree = "<group>"; };
		02C6407B1C40820B00231345 /* RDFXMLParserTests.swift */ = {isa = PBXFileReference; fileEncoding = 4; lastKnownFileType = sourcecode.swift; path = RDFXMLParserTests.swift; sourceTree = "<group>"; };
		02C6407D1C4084AA00231345 /* geonames.london.xml */ = {isa = PBXFileReference; fileEncoding = 4; lastKnownFileType = text.xml; path = geonames.london.xml; sourceTree = "<group>"; };
		02C6407F1C4089CA00231345 /* geonames.london-ontario.xml */ = {isa = PBXFileReference; fileEncoding = 4; lastKnownFileType = text.xml; path = "geonames.london-ontario.xml"; sourceTree = "<group>"; };
/* End PBXFileReference section */

/* Begin PBXFrameworksBuildPhase section */
		0222320E1BFF719C00362D9B /* Frameworks */ = {
			isa = PBXFrameworksBuildPhase;
			buildActionMask = 2147483647;
			files = (
			);
			runOnlyForDeploymentPostprocessing = 0;
		};
		022232191BFF719C00362D9B /* Frameworks */ = {
			isa = PBXFrameworksBuildPhase;
			buildActionMask = 2147483647;
			files = (
				0222321D1BFF719D00362D9B /* SwiftRDFOSX.framework in Frameworks */,
			);
			runOnlyForDeploymentPostprocessing = 0;
		};
/* End PBXFrameworksBuildPhase section */

/* Begin PBXGroup section */
		022232081BFF719C00362D9B = {
			isa = PBXGroup;
			children = (
				0222323E1C02108A00362D9B /* source */,
				022232141BFF719C00362D9B /* SwiftRDF-OSX */,
				022232201BFF719D00362D9B /* SwiftRDF-OSXTests */,
				022232131BFF719C00362D9B /* Products */,
			);
			sourceTree = "<group>";
		};
		022232131BFF719C00362D9B /* Products */ = {
			isa = PBXGroup;
			children = (
				022232121BFF719C00362D9B /* SwiftRDFOSX.framework */,
				0222321C1BFF719C00362D9B /* SwiftRDF-OSXTests.xctest */,
			);
			name = Products;
			sourceTree = "<group>";
		};
		022232141BFF719C00362D9B /* SwiftRDF-OSX */ = {
			isa = PBXGroup;
			children = (
				022232151BFF719C00362D9B /* SwiftRDF-OSX.h */,
				022232171BFF719C00362D9B /* Info.plist */,
			);
			path = "SwiftRDF-OSX";
			sourceTree = "<group>";
		};
		022232201BFF719D00362D9B /* SwiftRDF-OSXTests */ = {
			isa = PBXGroup;
			children = (
				02C640821C4115E300231345 /* Datatype tests */,
				02C640811C4115C200231345 /* Literal Tests */,
				02C6406F1C40283400231345 /* GraphTests.swift */,
				02912C361C25A04800F64580 /* StringExtensionsTests.swift */,
<<<<<<< HEAD
				024E09781C177240002EE84C /* DateTests.swift */,
				02C6407B1C40820B00231345 /* RDFXMLParserTests.swift */,
=======
>>>>>>> 8f3b609c
				022232231BFF719D00362D9B /* Info.plist */,
				02C6407D1C4084AA00231345 /* geonames.london.xml */,
				02C6407F1C4089CA00231345 /* geonames.london-ontario.xml */,
			);
			path = "SwiftRDF-OSXTests";
			sourceTree = "<group>";
		};
		0222323E1C02108A00362D9B /* source */ = {
			isa = PBXGroup;
			children = (
				02C640791C407DA900231345 /* RDFParserError.swift */,
				02C640771C40797600231345 /* RDFParserDelegate.swift */,
				02C640751C4071C900231345 /* RDFParser.swift */,
				02C640731C40714800231345 /* RDFXMLParser.swift */,
				02C6406D1C3B024E00231345 /* Graph.swift */,
				0211FF851C2AB6DB00A1B944 /* MathFunctions.swift */,
				024E09701C15EFDF002EE84C /* Duration.swift */,
				024E09641C11DEF2002EE84C /* LiteralFormattingError.swift */,
				029699EF1C0EDA700067BB99 /* OWL.swift */,
				0262BB0C1C076409002E24A4 /* Vocabulary.swift */,
				0262BB0E1C076606002E24A4 /* Datatype.swift */,
				0262BB0A1C075F9E002E24A4 /* XSD.swift */,
				022232411C0702AC00362D9B /* RDF.swift */,
				02943EB51C0C730000C42159 /* RDFS.swift */,
				0222323A1BFF7ADF00362D9B /* Statement.swift */,
				022232381BFF7A4700362D9B /* BlankNode.swift */,
				022232361BFF7A4200362D9B /* URI.swift */,
				022232341BFF7A3D00362D9B /* Literal.swift */,
				022232321BFF7A3600362D9B /* Resource.swift */,
				022232301BFF79C300362D9B /* Value.swift */,
				0222323F1C061D8100362D9B /* SPARQLValue.swift */,
				022D68311C21D64B00C4000D /* Decimal.swift */,
				022D68321C21D64B00C4000D /* GregorianDate.swift */,
				02912C381C25A13D00F64580 /* String-extensions.swift */,
				022D68331C21D64B00C4000D /* NSData-extensions.swift */,
			);
			name = source;
			sourceTree = "<group>";
		};
		02C640811C4115C200231345 /* Literal Tests */ = {
			isa = PBXGroup;
			children = (
				024E09661C124A9C002EE84C /* NumericLiteralTests.swift */,
				024E09681C12DE49002EE84C /* StringLiteralTests.swift */,
				024E096E1C15B8F9002EE84C /* SPARQLLiteralTests.swift */,
				024E09741C162E27002EE84C /* TimeLiteralTests.swift */,
				022D683B1C22265100C4000D /* MiscellaneousTypesLiteralTests.swift */,
			);
			name = "Literal Tests";
			sourceTree = "<group>";
		};
		02C640821C4115E300231345 /* Datatype tests */ = {
			isa = PBXGroup;
			children = (
				024E09781C177240002EE84C /* DateTests.swift */,
				022232211BFF719D00362D9B /* URITests.swift */,
				0262BB121C0C5E45002E24A4 /* DatatypeTests.swift */,
				024E09721C161B65002EE84C /* DurationTests.swift */,
				024E096C1C1374C7002EE84C /* DecimalTests.swift */,
				022D68391C22015E00C4000D /* BinaryDataTests.swift */,
			);
			name = "Datatype tests";
			sourceTree = "<group>";
		};
/* End PBXGroup section */

/* Begin PBXHeadersBuildPhase section */
		0222320F1BFF719C00362D9B /* Headers */ = {
			isa = PBXHeadersBuildPhase;
			buildActionMask = 2147483647;
			files = (
				022232161BFF719C00362D9B /* SwiftRDF-OSX.h in Headers */,
			);
			runOnlyForDeploymentPostprocessing = 0;
		};
/* End PBXHeadersBuildPhase section */

/* Begin PBXNativeTarget section */
		022232111BFF719C00362D9B /* SwiftRDFOSX */ = {
			isa = PBXNativeTarget;
			buildConfigurationList = 022232261BFF719D00362D9B /* Build configuration list for PBXNativeTarget "SwiftRDFOSX" */;
			buildPhases = (
				0222320D1BFF719C00362D9B /* Sources */,
				0222320E1BFF719C00362D9B /* Frameworks */,
				0222320F1BFF719C00362D9B /* Headers */,
				022232101BFF719C00362D9B /* Resources */,
			);
			buildRules = (
			);
			dependencies = (
			);
			name = SwiftRDFOSX;
			productName = "SwiftRDF-OSX";
			productReference = 022232121BFF719C00362D9B /* SwiftRDFOSX.framework */;
			productType = "com.apple.product-type.framework";
		};
		0222321B1BFF719C00362D9B /* SwiftRDF-OSXTests */ = {
			isa = PBXNativeTarget;
			buildConfigurationList = 022232291BFF719D00362D9B /* Build configuration list for PBXNativeTarget "SwiftRDF-OSXTests" */;
			buildPhases = (
				022232181BFF719C00362D9B /* Sources */,
				022232191BFF719C00362D9B /* Frameworks */,
				0222321A1BFF719C00362D9B /* Resources */,
			);
			buildRules = (
			);
			dependencies = (
				0222321F1BFF719D00362D9B /* PBXTargetDependency */,
			);
			name = "SwiftRDF-OSXTests";
			productName = "SwiftRDF-OSXTests";
			productReference = 0222321C1BFF719C00362D9B /* SwiftRDF-OSXTests.xctest */;
			productType = "com.apple.product-type.bundle.unit-test";
		};
/* End PBXNativeTarget section */

/* Begin PBXProject section */
		022232091BFF719C00362D9B /* Project object */ = {
			isa = PBXProject;
			attributes = {
				LastSwiftUpdateCheck = 0710;
				LastUpgradeCheck = 0710;
				ORGANIZATIONNAME = lapsedpacifist;
				TargetAttributes = {
					022232111BFF719C00362D9B = {
						CreatedOnToolsVersion = 7.1.1;
					};
					0222321B1BFF719C00362D9B = {
						CreatedOnToolsVersion = 7.1.1;
					};
				};
			};
			buildConfigurationList = 0222320C1BFF719C00362D9B /* Build configuration list for PBXProject "SwiftRDF-OSX" */;
			compatibilityVersion = "Xcode 3.2";
			developmentRegion = English;
			hasScannedForEncodings = 0;
			knownRegions = (
				en,
			);
			mainGroup = 022232081BFF719C00362D9B;
			productRefGroup = 022232131BFF719C00362D9B /* Products */;
			projectDirPath = "";
			projectRoot = "";
			targets = (
				022232111BFF719C00362D9B /* SwiftRDFOSX */,
				0222321B1BFF719C00362D9B /* SwiftRDF-OSXTests */,
			);
		};
/* End PBXProject section */

/* Begin PBXResourcesBuildPhase section */
		022232101BFF719C00362D9B /* Resources */ = {
			isa = PBXResourcesBuildPhase;
			buildActionMask = 2147483647;
			files = (
			);
			runOnlyForDeploymentPostprocessing = 0;
		};
		0222321A1BFF719C00362D9B /* Resources */ = {
			isa = PBXResourcesBuildPhase;
			buildActionMask = 2147483647;
			files = (
				02C640801C4089CA00231345 /* geonames.london-ontario.xml in Resources */,
				02C6407E1C4084AA00231345 /* geonames.london.xml in Resources */,
			);
			runOnlyForDeploymentPostprocessing = 0;
		};
/* End PBXResourcesBuildPhase section */

/* Begin PBXSourcesBuildPhase section */
		0222320D1BFF719C00362D9B /* Sources */ = {
			isa = PBXSourcesBuildPhase;
			buildActionMask = 2147483647;
			files = (
				0222323B1BFF7ADF00362D9B /* Statement.swift in Sources */,
				022232311BFF79C300362D9B /* Value.swift in Sources */,
				02943EB61C0C730000C42159 /* RDFS.swift in Sources */,
				022232331BFF7A3600362D9B /* Resource.swift in Sources */,
				022232401C061D8100362D9B /* SPARQLValue.swift in Sources */,
				0262BB0D1C076409002E24A4 /* Vocabulary.swift in Sources */,
				02C640761C4071C900231345 /* RDFParser.swift in Sources */,
				0262BB0B1C075F9E002E24A4 /* XSD.swift in Sources */,
				029699F01C0EDA700067BB99 /* OWL.swift in Sources */,
				022D68371C21D64B00C4000D /* NSData-extensions.swift in Sources */,
				022232371BFF7A4200362D9B /* URI.swift in Sources */,
				0211FF861C2AB6DB00A1B944 /* MathFunctions.swift in Sources */,
				022232421C0702AC00362D9B /* RDF.swift in Sources */,
				022D68351C21D64B00C4000D /* Decimal.swift in Sources */,
				0262BB0F1C076606002E24A4 /* Datatype.swift in Sources */,
				024E09711C15EFDF002EE84C /* Duration.swift in Sources */,
				024E09651C11DEF2002EE84C /* LiteralFormattingError.swift in Sources */,
				02C640781C40797600231345 /* RDFParserDelegate.swift in Sources */,
				022232391BFF7A4700362D9B /* BlankNode.swift in Sources */,
				02C6407A1C407DA900231345 /* RDFParserError.swift in Sources */,
				02C6406E1C3B024E00231345 /* Graph.swift in Sources */,
				022D68361C21D64B00C4000D /* GregorianDate.swift in Sources */,
				02912C391C25A13D00F64580 /* String-extensions.swift in Sources */,
				022232351BFF7A3D00362D9B /* Literal.swift in Sources */,
				02C640741C40714800231345 /* RDFXMLParser.swift in Sources */,
			);
			runOnlyForDeploymentPostprocessing = 0;
		};
		022232181BFF719C00362D9B /* Sources */ = {
			isa = PBXSourcesBuildPhase;
			buildActionMask = 2147483647;
			files = (
				02912C371C25A04800F64580 /* StringExtensionsTests.swift in Sources */,
				02C6407C1C40820B00231345 /* RDFXMLParserTests.swift in Sources */,
				024E09791C177240002EE84C /* DateTests.swift in Sources */,
				024E09751C162E27002EE84C /* TimeLiteralTests.swift in Sources */,
				02C640701C40283400231345 /* GraphTests.swift in Sources */,
				022D683C1C22265100C4000D /* MiscellaneousTypesLiteralTests.swift in Sources */,
				022232221BFF719D00362D9B /* URITests.swift in Sources */,
				0262BB131C0C5E45002E24A4 /* DatatypeTests.swift in Sources */,
				024E09691C12DE49002EE84C /* StringLiteralTests.swift in Sources */,
				024E096D1C1374C7002EE84C /* DecimalTests.swift in Sources */,
				022D683A1C22015E00C4000D /* BinaryDataTests.swift in Sources */,
				024E096F1C15B8F9002EE84C /* SPARQLLiteralTests.swift in Sources */,
				024E09731C161B65002EE84C /* DurationTests.swift in Sources */,
				024E09671C124A9C002EE84C /* NumericLiteralTests.swift in Sources */,
			);
			runOnlyForDeploymentPostprocessing = 0;
		};
/* End PBXSourcesBuildPhase section */

/* Begin PBXTargetDependency section */
		0222321F1BFF719D00362D9B /* PBXTargetDependency */ = {
			isa = PBXTargetDependency;
			target = 022232111BFF719C00362D9B /* SwiftRDFOSX */;
			targetProxy = 0222321E1BFF719D00362D9B /* PBXContainerItemProxy */;
		};
/* End PBXTargetDependency section */

/* Begin XCBuildConfiguration section */
		022232241BFF719D00362D9B /* Debug */ = {
			isa = XCBuildConfiguration;
			buildSettings = {
				ALWAYS_SEARCH_USER_PATHS = NO;
				CLANG_CXX_LANGUAGE_STANDARD = "gnu++0x";
				CLANG_CXX_LIBRARY = "libc++";
				CLANG_ENABLE_MODULES = YES;
				CLANG_ENABLE_OBJC_ARC = YES;
				CLANG_WARN_BOOL_CONVERSION = YES;
				CLANG_WARN_CONSTANT_CONVERSION = YES;
				CLANG_WARN_DIRECT_OBJC_ISA_USAGE = YES_ERROR;
				CLANG_WARN_EMPTY_BODY = YES;
				CLANG_WARN_ENUM_CONVERSION = YES;
				CLANG_WARN_INT_CONVERSION = YES;
				CLANG_WARN_OBJC_ROOT_CLASS = YES_ERROR;
				CLANG_WARN_UNREACHABLE_CODE = YES;
				CLANG_WARN__DUPLICATE_METHOD_MATCH = YES;
				CODE_SIGN_IDENTITY = "-";
				COPY_PHASE_STRIP = NO;
				CURRENT_PROJECT_VERSION = 1;
				DEBUG_INFORMATION_FORMAT = dwarf;
				ENABLE_STRICT_OBJC_MSGSEND = YES;
				ENABLE_TESTABILITY = YES;
				GCC_C_LANGUAGE_STANDARD = gnu99;
				GCC_DYNAMIC_NO_PIC = NO;
				GCC_NO_COMMON_BLOCKS = YES;
				GCC_OPTIMIZATION_LEVEL = 0;
				GCC_PREPROCESSOR_DEFINITIONS = (
					"DEBUG=1",
					"$(inherited)",
				);
				GCC_WARN_64_TO_32_BIT_CONVERSION = YES;
				GCC_WARN_ABOUT_RETURN_TYPE = YES_ERROR;
				GCC_WARN_UNDECLARED_SELECTOR = YES;
				GCC_WARN_UNINITIALIZED_AUTOS = YES_AGGRESSIVE;
				GCC_WARN_UNUSED_FUNCTION = YES;
				GCC_WARN_UNUSED_VARIABLE = YES;
				MACOSX_DEPLOYMENT_TARGET = 10.11;
				MTL_ENABLE_DEBUG_INFO = YES;
				ONLY_ACTIVE_ARCH = YES;
				SDKROOT = macosx;
				SWIFT_OPTIMIZATION_LEVEL = "-Onone";
				VERSIONING_SYSTEM = "apple-generic";
				VERSION_INFO_PREFIX = "";
			};
			name = Debug;
		};
		022232251BFF719D00362D9B /* Release */ = {
			isa = XCBuildConfiguration;
			buildSettings = {
				ALWAYS_SEARCH_USER_PATHS = NO;
				CLANG_CXX_LANGUAGE_STANDARD = "gnu++0x";
				CLANG_CXX_LIBRARY = "libc++";
				CLANG_ENABLE_MODULES = YES;
				CLANG_ENABLE_OBJC_ARC = YES;
				CLANG_WARN_BOOL_CONVERSION = YES;
				CLANG_WARN_CONSTANT_CONVERSION = YES;
				CLANG_WARN_DIRECT_OBJC_ISA_USAGE = YES_ERROR;
				CLANG_WARN_EMPTY_BODY = YES;
				CLANG_WARN_ENUM_CONVERSION = YES;
				CLANG_WARN_INT_CONVERSION = YES;
				CLANG_WARN_OBJC_ROOT_CLASS = YES_ERROR;
				CLANG_WARN_UNREACHABLE_CODE = YES;
				CLANG_WARN__DUPLICATE_METHOD_MATCH = YES;
				CODE_SIGN_IDENTITY = "-";
				COPY_PHASE_STRIP = NO;
				CURRENT_PROJECT_VERSION = 1;
				DEBUG_INFORMATION_FORMAT = "dwarf-with-dsym";
				ENABLE_NS_ASSERTIONS = NO;
				ENABLE_STRICT_OBJC_MSGSEND = YES;
				GCC_C_LANGUAGE_STANDARD = gnu99;
				GCC_NO_COMMON_BLOCKS = YES;
				GCC_WARN_64_TO_32_BIT_CONVERSION = YES;
				GCC_WARN_ABOUT_RETURN_TYPE = YES_ERROR;
				GCC_WARN_UNDECLARED_SELECTOR = YES;
				GCC_WARN_UNINITIALIZED_AUTOS = YES_AGGRESSIVE;
				GCC_WARN_UNUSED_FUNCTION = YES;
				GCC_WARN_UNUSED_VARIABLE = YES;
				MACOSX_DEPLOYMENT_TARGET = 10.11;
				MTL_ENABLE_DEBUG_INFO = NO;
				SDKROOT = macosx;
				VERSIONING_SYSTEM = "apple-generic";
				VERSION_INFO_PREFIX = "";
			};
			name = Release;
		};
		022232271BFF719D00362D9B /* Debug */ = {
			isa = XCBuildConfiguration;
			buildSettings = {
				COMBINE_HIDPI_IMAGES = YES;
				DEFINES_MODULE = YES;
				DYLIB_COMPATIBILITY_VERSION = 1;
				DYLIB_CURRENT_VERSION = 1;
				DYLIB_INSTALL_NAME_BASE = "@rpath";
				FRAMEWORK_VERSION = A;
				INFOPLIST_FILE = "SwiftRDF-OSX/Info.plist";
				INSTALL_PATH = "$(LOCAL_LIBRARY_DIR)/Frameworks";
				LD_RUNPATH_SEARCH_PATHS = "$(inherited) @executable_path/../Frameworks @loader_path/Frameworks";
				PRODUCT_BUNDLE_IDENTIFIER = com.lapsedpacifist.SwiftRDFOSX;
				PRODUCT_NAME = "$(TARGET_NAME)";
				SKIP_INSTALL = YES;
			};
			name = Debug;
		};
		022232281BFF719D00362D9B /* Release */ = {
			isa = XCBuildConfiguration;
			buildSettings = {
				COMBINE_HIDPI_IMAGES = YES;
				DEFINES_MODULE = YES;
				DYLIB_COMPATIBILITY_VERSION = 1;
				DYLIB_CURRENT_VERSION = 1;
				DYLIB_INSTALL_NAME_BASE = "@rpath";
				FRAMEWORK_VERSION = A;
				INFOPLIST_FILE = "SwiftRDF-OSX/Info.plist";
				INSTALL_PATH = "$(LOCAL_LIBRARY_DIR)/Frameworks";
				LD_RUNPATH_SEARCH_PATHS = "$(inherited) @executable_path/../Frameworks @loader_path/Frameworks";
				PRODUCT_BUNDLE_IDENTIFIER = com.lapsedpacifist.SwiftRDFOSX;
				PRODUCT_NAME = "$(TARGET_NAME)";
				SKIP_INSTALL = YES;
			};
			name = Release;
		};
		0222322A1BFF719D00362D9B /* Debug */ = {
			isa = XCBuildConfiguration;
			buildSettings = {
				COMBINE_HIDPI_IMAGES = YES;
				INFOPLIST_FILE = "SwiftRDF-OSXTests/Info.plist";
				LD_RUNPATH_SEARCH_PATHS = "$(inherited) @executable_path/../Frameworks @loader_path/../Frameworks";
				PRODUCT_BUNDLE_IDENTIFIER = "com.lapsedpacifist.SwiftRDF-OSXTests";
				PRODUCT_NAME = "$(TARGET_NAME)";
			};
			name = Debug;
		};
		0222322B1BFF719D00362D9B /* Release */ = {
			isa = XCBuildConfiguration;
			buildSettings = {
				COMBINE_HIDPI_IMAGES = YES;
				INFOPLIST_FILE = "SwiftRDF-OSXTests/Info.plist";
				LD_RUNPATH_SEARCH_PATHS = "$(inherited) @executable_path/../Frameworks @loader_path/../Frameworks";
				PRODUCT_BUNDLE_IDENTIFIER = "com.lapsedpacifist.SwiftRDF-OSXTests";
				PRODUCT_NAME = "$(TARGET_NAME)";
			};
			name = Release;
		};
/* End XCBuildConfiguration section */

/* Begin XCConfigurationList section */
		0222320C1BFF719C00362D9B /* Build configuration list for PBXProject "SwiftRDF-OSX" */ = {
			isa = XCConfigurationList;
			buildConfigurations = (
				022232241BFF719D00362D9B /* Debug */,
				022232251BFF719D00362D9B /* Release */,
			);
			defaultConfigurationIsVisible = 0;
			defaultConfigurationName = Release;
		};
		022232261BFF719D00362D9B /* Build configuration list for PBXNativeTarget "SwiftRDFOSX" */ = {
			isa = XCConfigurationList;
			buildConfigurations = (
				022232271BFF719D00362D9B /* Debug */,
				022232281BFF719D00362D9B /* Release */,
			);
			defaultConfigurationIsVisible = 0;
			defaultConfigurationName = Release;
		};
		022232291BFF719D00362D9B /* Build configuration list for PBXNativeTarget "SwiftRDF-OSXTests" */ = {
			isa = XCConfigurationList;
			buildConfigurations = (
				0222322A1BFF719D00362D9B /* Debug */,
				0222322B1BFF719D00362D9B /* Release */,
			);
			defaultConfigurationIsVisible = 0;
			defaultConfigurationName = Release;
		};
/* End XCConfigurationList section */
	};
	rootObject = 022232091BFF719C00362D9B /* Project object */;
}<|MERGE_RESOLUTION|>--- conflicted
+++ resolved
@@ -17,6 +17,7 @@
 		022232371BFF7A4200362D9B /* URI.swift in Sources */ = {isa = PBXBuildFile; fileRef = 022232361BFF7A4200362D9B /* URI.swift */; };
 		022232391BFF7A4700362D9B /* BlankNode.swift in Sources */ = {isa = PBXBuildFile; fileRef = 022232381BFF7A4700362D9B /* BlankNode.swift */; };
 		0222323B1BFF7ADF00362D9B /* Statement.swift in Sources */ = {isa = PBXBuildFile; fileRef = 0222323A1BFF7ADF00362D9B /* Statement.swift */; };
+		0222323D1C020A9200362D9B /* MalformedURIError.swift in Sources */ = {isa = PBXBuildFile; fileRef = 0222323C1C020A9200362D9B /* MalformedURIError.swift */; };
 		022232401C061D8100362D9B /* SPARQLValue.swift in Sources */ = {isa = PBXBuildFile; fileRef = 0222323F1C061D8100362D9B /* SPARQLValue.swift */; };
 		022232421C0702AC00362D9B /* RDF.swift in Sources */ = {isa = PBXBuildFile; fileRef = 022232411C0702AC00362D9B /* RDF.swift */; };
 		022D68351C21D64B00C4000D /* Decimal.swift in Sources */ = {isa = PBXBuildFile; fileRef = 022D68311C21D64B00C4000D /* Decimal.swift */; };
@@ -165,11 +166,6 @@
 				02C640811C4115C200231345 /* Literal Tests */,
 				02C6406F1C40283400231345 /* GraphTests.swift */,
 				02912C361C25A04800F64580 /* StringExtensionsTests.swift */,
-<<<<<<< HEAD
-				024E09781C177240002EE84C /* DateTests.swift */,
-				02C6407B1C40820B00231345 /* RDFXMLParserTests.swift */,
-=======
->>>>>>> 8f3b609c
 				022232231BFF719D00362D9B /* Info.plist */,
 				02C6407D1C4084AA00231345 /* geonames.london.xml */,
 				02C6407F1C4089CA00231345 /* geonames.london-ontario.xml */,
